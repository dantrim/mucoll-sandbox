//std/stdl
#include <iostream>
#include <string>
#include <sstream> // std::stringstream
#include <map>
#include <vector>
#include <memory> // std::unique_ptr

//ROOT
#include "TROOT.h" // gROOT
#include "TCanvas.h"
#include "TH1F.h"
#include "TChain.h"
#include "TFile.h"

///////////////////////////////////////////////////////
// this script fills histograms using the
// TTree::Draw command
///////////////////////////////////////////////////////

struct HistoConfig {
    std::string x_label;
    std::string y_label;
    float bin_width = -1;
    float left_edge = 0;
    float right_edge = -1;
    float variable_scaling = 1.0;
};

////////////////////////////////////////////////////////
// variables available for plotting
std::map<std::string, HistoConfig> plot_vars {
    {"vtxxx", {/*x-label*/"PV x-position [#mum]", /*y-label*/"Entries/bin", /*bin-width*/0.2, /*left edge of histogram*/-5, /*right edge*/5, /*multiplier for the variable*/1.0e6}},
    {"vtyyy", {"PV y-position [#mum]", "Entries/bin", 0.2, -5, 5, 1.0e6}},
    {"vtzzz", {"PV z-position [mm]", "Entries/bin", 0.5, -12, 12, 1.0e3}},
    {"mcpdg", {"MC particle PDG id.", "Entries/bin", 1.0, -30, 30, 1.0}},
    {"mcvtx", {"MC x-position [#mum]", "Entries/bin", 0.2, -5, 5, 1.0e6}},  //new
<<<<<<< HEAD
=======
    {"vtxxx-mcvtx", {"MC x-position [#mum]", "Entries/bin", 0.2, -5, 5, 1.0e6}}  //new
>>>>>>> 62149844
};

////////////////////////////////////////////////////////
// selections to apply
std::map<std::string, std::string> cut_map {
    {"none", "abs(mcpdg) < 1e6"},
    {"true-muon-only", "abs(mcpdg) == 13"},
};

void print_usage(char* argv[]) {

    std::cout << "------------------------------------------------" << std::endl;
    std::cout << " Draw simple histograms of LCTuple file" << std::endl;
    std::cout << std::endl;
    std::cout << " Usage: " << argv[0] << " -i <file> [OPTIONS]" << std::endl;
    std::cout << std::endl;
    std::cout << "  -i|--input         Input LCTuple ROOT file [REQUIRED]" << std::endl;
    std::cout << "  -t|--tree          Name of TTree [OPTIONAL, default: MyLCTuple]" << std::endl;
    std::cout << "  -c|--cut           Cut selection [OPTIONAL, default: none]" << std::endl;
    std::cout << "  -v|--var           Specify a specific variable to plot [OPTIONAL, default: all available]" << std::endl;
    std::cout << "  -l|--logy          Use log scale for y-axes [OPTIONAL, default: false]" << std::endl;
    std::cout << "  -p|--print-config  Print the variables and cuts available for plotting and exit" << std::endl;
    std::cout << "  -h|--help          Print this help message and exit" << std::endl;
    std::cout << std::endl;
    std::cout << "------------------------------------------------" << std::endl;
}

int main(int argc, char* argv[]) {

    // take in the command line arguments
    std::string input_file{"muonGun_lctuple.root"};
    std::string tree_name{"MyLCTuple"};
    std::string selected_cut{"none"};
    std::string selected_variable{""};
    bool do_logy{false};
    bool print_config_only{false};

    for (size_t i = 1; i < argc; i++) {
        if     (strcmp(argv[i], "-i") == 0 || strcmp(argv[i], "--input") == 0) { input_file = argv[++i]; }
        else if(strcmp(argv[i], "-t") == 0 || strcmp(argv[i], "--tree") == 0) { tree_name = argv[++i]; }
        else if(strcmp(argv[i], "-c") == 0 || strcmp(argv[i], "--cut") == 0) { selected_cut = argv[++i]; }
        else if(strcmp(argv[i], "-v") == 0 || strcmp(argv[i], "--var") == 0) { selected_variable = argv[++i]; }
        else if(strcmp(argv[i], "-l") == 0 || strcmp(argv[i], "--logy") == 0) { do_logy = true; }
        else if(strcmp(argv[i], "-p") == 0 || strcmp(argv[i], "--print-vars") == 0) { print_config_only = true; }
        else if(strcmp(argv[i], "-h") == 0 || strcmp(argv[i], "--help") == 0) { print_usage(argv); return 0; }
        else {
            std::cout << argv[0] << " Unknown command line argument provided: " << argv[i] << std::endl;
            return 1;
        }
    } // i

    if (print_config_only) {
        std::cout << "Available variables for plotting from input LCTuple file:" << std::endl;
        size_t var_num = 0;
        size_t n_vars = plot_vars.size();
        for(auto [variable, config] : plot_vars) {
            std::cout << "  [" << ++var_num << "/" << n_vars << "] \"" << variable << "\"" << std::endl;
        }

        std::cout << "Available selections/cuts to apply:" << std::endl;
        size_t cut_num = 0;
        size_t n_cuts = cut_map.size();
        for(auto [name, cut_string] : cut_map) {
            std::cout << "  [" << ++cut_num << "/" << n_cuts << "] " << name << ": \"" << cut_string << "\"" << std::endl;
        }
        return 0;
    }

    // check that the input file exists
    std::unique_ptr<TFile> root_file = std::make_unique<TFile>(input_file.c_str());
    if (root_file->IsZombie()) {
        std::cout << "ERROR: Failed to open provided input file \"" << input_file << "\"" << std::endl;
        return 1;
    }

    // load the TTree from the input file
    std::unique_ptr<TChain> tree = std::make_unique<TChain>(tree_name.c_str());
    tree->Add(input_file.c_str());
    std::cout << "Loaded TTree \"" << tree_name << "\" with " << tree->GetEntries() << " events" << std::endl;

    // loop over variables and make 1D histograms
    size_t n_vars_to_plot = plot_vars.size();
    for (const auto [variable_name, histo_config] : plot_vars) {

        // create the canvas
        std::string canvas_name = "c_" + variable_name;
        std::unique_ptr<TCanvas> c = std::make_unique<TCanvas>(canvas_name.c_str());
        c->cd();

        // logarithmic y-axis scale?
        if(do_logy) {
            c->SetLogy(true);
        }

        // draw command
        std::string histo_name = "h_" + variable_name;
        std::stringstream draw_cmd;
        draw_cmd << variable_name << "*" << histo_config.variable_scaling <<  ">>" <<  histo_name;
        if (histo_config.bin_width > 0) {
            size_t n_bins = (histo_config.right_edge - histo_config.left_edge) / histo_config.bin_width;
            draw_cmd << "(" << n_bins << "," << histo_config.left_edge << "," <<  histo_config.right_edge << ")";
        }
        std::cout << draw_cmd.str() << std::endl;
        std::cout << cut_map.at(selected_cut) << std::endl;


        // fill the histogram
        tree->Draw(draw_cmd.str().c_str(), cut_map.at(selected_cut).c_str(), "HIST");

        // specify how the histogram looks
        TH1F* h = static_cast<TH1F*>(gROOT->FindObject(histo_name.c_str()));
        h->SetLineColor(kBlack);
        h->SetLineWidth(2);
        h->GetXaxis()->SetTitle(histo_config.x_label.c_str());
        h->GetYaxis()->SetTitle(histo_config.y_label.c_str());
        h->SetTitle("");

        // save the output as a png
        std::stringstream save_name;
        save_name << histo_name << "_" << selected_cut << ".png";
        c->SaveAs(save_name.str().c_str());
    }

    return 0;
}<|MERGE_RESOLUTION|>--- conflicted
+++ resolved
@@ -35,10 +35,6 @@
     {"vtzzz", {"PV z-position [mm]", "Entries/bin", 0.5, -12, 12, 1.0e3}},
     {"mcpdg", {"MC particle PDG id.", "Entries/bin", 1.0, -30, 30, 1.0}},
     {"mcvtx", {"MC x-position [#mum]", "Entries/bin", 0.2, -5, 5, 1.0e6}},  //new
-<<<<<<< HEAD
-=======
-    {"vtxxx-mcvtx", {"MC x-position [#mum]", "Entries/bin", 0.2, -5, 5, 1.0e6}}  //new
->>>>>>> 62149844
 };
 
 ////////////////////////////////////////////////////////
